--- conflicted
+++ resolved
@@ -37,8 +37,6 @@
     
     private var isCleaningUp: Bool = false
     
-<<<<<<< HEAD
-=======
     // MARK: - Constants
     
     enum WebcamError: Error, LocalizedError {
@@ -60,7 +58,6 @@
     
     // MARK: - Properties
     
->>>>>>> 0734fbad
     override init() {
         super.init()
         checkAndRequestVideoAuthorization()
@@ -69,38 +66,6 @@
         checkCameraAvailability()
     }
     
-<<<<<<< HEAD
-    func cleanup() {
-        guard !isCleaningUp else { return }
-        isCleaningUp = true
-        
-        // Remove observers first
-        NotificationCenter.default.removeObserver(self)
-        
-        // Stop session and clear resources
-        if let session = captureSession {
-            // Stop running first if needed
-            if session.isRunning {
-                session.stopRunning()
-            }
-            captureSession = nil
-        }
-        
-        // Clear preview layer on main thread
-        DispatchQueue.main.async { [weak self] in
-            self?.previewLayer = nil
-            self?.isCleaningUp = false
-        }
-    }
-    
-    deinit {
-        // Simple cleanup in deinit
-        if let session = captureSession {
-            session.stopRunning()
-        }
-        captureSession = nil
-        previewLayer = nil
-=======
     deinit {
         // Remove notification observers
         NotificationCenter.default.removeObserver(self)
@@ -118,7 +83,6 @@
         DispatchQueue.main.async {
             self.previewLayer = nil
         }
->>>>>>> 0734fbad
     }
 
     // MARK: - Camera Management
@@ -154,13 +118,6 @@
         }
     }
     
-<<<<<<< HEAD
-    func checkCameraAvailability() {
-        let availableDevices = AVCaptureDevice.DiscoverySession(deviceTypes: [.external, .builtInWideAngleCamera], mediaType: .video, position: .unspecified).devices
-        if !availableDevices.isEmpty && captureSession == nil {
-            setupCaptureSession()
-        }
-=======
     /// Checks if any camera devices are available and sets up capture session if needed
     func checkCameraAvailability() {
         let availableDevices = AVCaptureDevice.DiscoverySession(
@@ -171,7 +128,6 @@
         
         let hasAvailableDevices = !availableDevices.isEmpty
         
->>>>>>> 0734fbad
         DispatchQueue.main.async {
             self.cameraAvailable = hasAvailableDevices
         }
@@ -231,18 +187,12 @@
                         self.isSessionRunning = false
                         self.cameraAvailable = false
                     }
-<<<<<<< HEAD
-                    return
-                }
-                
-=======
                     completion(false)
                     return
                 }
                 
                 NSLog("Using camera: \(videoDevice.localizedName)")
                 
->>>>>>> 0734fbad
                 // Lock device for configuration
                 try videoDevice.lockForConfiguration()
                 defer { videoDevice.unlockForConfiguration() }
@@ -271,12 +221,9 @@
                     let previewLayer = AVCaptureVideoPreviewLayer(session: session)
                     previewLayer.videoGravity = .resizeAspectFill
                     self.previewLayer = previewLayer
-<<<<<<< HEAD
-=======
                     
                     // Setup is complete, let the caller know
                     completion(true)
->>>>>>> 0734fbad
                 }
                 
                 NSLog("Capture session setup completed successfully")
@@ -287,8 +234,6 @@
                     self.cameraAvailable = false
                     self.previewLayer = nil
                 }
-<<<<<<< HEAD
-=======
                 completion(false)
             }
         }
@@ -319,7 +264,6 @@
             // Clear preview layer on main thread
             DispatchQueue.main.async {
                 self.previewLayer = nil
->>>>>>> 0734fbad
             }
         }
     }
@@ -339,27 +283,14 @@
         NSLog("Camera device was connected")
         sessionQueue.async { [weak self] in
             guard let self = self else { return }
-<<<<<<< HEAD
-            self.setupCaptureSession()
-=======
             self.checkCameraAvailability()
->>>>>>> 0734fbad
         }
     }
 
     private func updateSessionState() {
-<<<<<<< HEAD
-        sessionQueue.async { [weak self] in
-            guard let self = self else { return }
-            let isRunning = self.captureSession?.isRunning ?? false
-            DispatchQueue.main.async {
-                self.isSessionRunning = isRunning
-            }
-=======
         let isRunning = self.captureSession?.isRunning ?? false
         DispatchQueue.main.async {
             self.isSessionRunning = isRunning
->>>>>>> 0734fbad
         }
     }
     
@@ -367,23 +298,6 @@
         sessionQueue.async { [weak self] in
             guard let self = self else { return }
             
-<<<<<<< HEAD
-            // If no session exists or preview layer is nil, create new session
-            if self.captureSession == nil || self.previewLayer == nil {
-                self.setupCaptureSession()
-                return
-            }
-            
-            guard let session = self.captureSession,
-                  !session.isRunning else { return }
-            
-            session.startRunning()
-            
-            // Update state on main thread
-            DispatchQueue.main.async {
-                self.isSessionRunning = true
-            }
-=======
             // If no session exists, create new session
             if self.captureSession == nil {
                 self.setupCaptureSession { success in
@@ -409,7 +323,6 @@
             
             // Update state on main thread
             self.updateSessionState()
->>>>>>> 0734fbad
             
             NSLog("Capture session started successfully")
         }
@@ -424,36 +337,7 @@
                 self.isSessionRunning = false
             }
             
-<<<<<<< HEAD
-            // Stop the session if it exists and is running
-            if let session = self.captureSession {
-                // First stop the session if running
-                if session.isRunning {
-                    session.stopRunning()
-                }
-                
-                // Then begin configuration for cleanup
-                session.beginConfiguration()
-                
-                // Remove all inputs and outputs
-                for input in session.inputs {
-                    session.removeInput(input)
-                }
-                for output in session.outputs {
-                    session.removeOutput(output)
-                }
-                
-                session.commitConfiguration()
-                
-                // Clear the session and preview layer
-                self.captureSession = nil
-                DispatchQueue.main.async {
-                    self.previewLayer = nil
-                }
-            }
-=======
             self.cleanupExistingSession()
->>>>>>> 0734fbad
             
             NSLog("Capture session stopped and cleaned up")
         }
