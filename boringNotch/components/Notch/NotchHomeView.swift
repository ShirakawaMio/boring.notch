--- conflicted
+++ resolved
@@ -23,42 +23,12 @@
     let albumArtNamespace: Namespace.ID
     
     var body: some View {
-<<<<<<< HEAD
         Group {
             if !coordinator.firstLaunch {
                 HStack(alignment: .top, spacing: 30) {
                     HStack {
                         ZStack(alignment: .bottomTrailing) {
                             if Defaults[.lightingEffect] {
-=======
-        if !coordinator.firstLaunch {
-            HStack(alignment: .top, spacing: 30) {
-                HStack {
-                    ZStack(alignment: .bottomTrailing) {
-                        if Defaults[.lightingEffect] {
-                            Color.clear
-                                .aspectRatio(1, contentMode: .fit)
-                                .background(
-                                    Image(nsImage: musicManager.albumArt)
-                                        .resizable()
-                                        .aspectRatio(contentMode: .fill)
-                                )
-                                .clipped()
-                                .clipShape(RoundedRectangle(cornerRadius: Defaults[.cornerRadiusScaling] ? MusicPlayerImageSizes.cornerRadiusInset.opened : MusicPlayerImageSizes.cornerRadiusInset.closed))
-                                .scaleEffect(x: 1.3, y: 2.8)
-                                .rotationEffect(.degrees(92))
-                                .blur(radius: 35)
-                                .opacity(min(0.6, 1 - max(musicManager.albumArt.getBrightness(), 0.3)))
-                                .onAppear {
-                                    print(musicManager.albumArt.getBrightness())
-                                }
-                        }
-                        
-                        Button {
-                            musicManager.openMusicApp()
-                        } label: {
-                            ZStack(alignment: .bottomTrailing) {
->>>>>>> bed49dd9
                                 Color.clear
                                     .aspectRatio(1, contentMode: .fit)
                                     .background(
@@ -68,7 +38,6 @@
                                     )
                                     .clipped()
                                     .clipShape(RoundedRectangle(cornerRadius: Defaults[.cornerRadiusScaling] ? MusicPlayerImageSizes.cornerRadiusInset.opened : MusicPlayerImageSizes.cornerRadiusInset.closed))
-<<<<<<< HEAD
                                     .scaleEffect(x: 1.4, y: 1.4)
                                     .rotationEffect(.degrees(92))
                                     .blur(radius: 35)
@@ -76,18 +45,6 @@
                                     .onAppear {
                                         print(musicManager.albumArt.getBrightness())
                                     }
-=======
-                                    .matchedGeometryEffect(id: "albumArt", in: albumArtNamespace)
-                                
-                                if vm.notchState == .open && !musicManager.usingAppIconForArtwork {
-                                    AppIcon(for: musicManager.bundleIdentifier ?? "com.apple.Music")
-                                        .resizable()
-                                        .aspectRatio(contentMode: .fill)
-                                        .frame(width: 30, height: 30)
-                                        .offset(x: 10, y: 10)
-                                        .transition(.scale.combined(with: .opacity).animation(.bouncy.delay(0.3)))
-                                }
->>>>>>> bed49dd9
                             }
                             
                             
