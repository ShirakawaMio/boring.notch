--- conflicted
+++ resolved
@@ -249,13 +249,8 @@
     var onValueChange: (Double) -> Void
 
     var currentElapsedTime: Double {
-<<<<<<< HEAD
-        guard !dragging && isPlaying, currentDate > lastDragged else { return sliderValue }
-        let timeDifference = currentDate.timeIntervalSince(timestampDate)
-=======
         guard !dragging, timestampDate > lastDragged, timestampDate > lastUpdated else { return sliderValue }
         let timeDifference = isPlaying ? currentDate.timeIntervalSince(timestampDate) : 0
->>>>>>> 0734fbad
         let elapsed = elapsedTime + (timeDifference * playbackRate)
         return min(elapsed, duration)
     }
