//
//  BoringCalender.swift
//  boringNotch
//
//  Created by Harsh Vardhan  Goswami  on 08/09/24.
//

import EventKit
import SwiftUI
import Defaults

struct Config: Equatable {
//    var count: Int = 10  // 3 days past + today + 7 days future
    var past: Int = 3
    var future: Int = 7
    var steps: Int = 1  // Each step is one day
    var spacing: CGFloat = 1
    var showsText: Bool = true
    var offset: Int = 2 // Number of dates to the left of the selected date
}

struct WheelPicker: View {
    @EnvironmentObject var vm: BoringViewModel
    @Binding var selectedDate: Date
    @State private var scrollPosition: Int?
    @State private var haptics: Bool = false
    @State private var byClick: Bool = false
    let config: Config
    
    var body: some View {
        ScrollView(.horizontal, showsIndicators: false) {
            HStack(spacing: config.spacing) {
                let totalSteps = config.steps * (config.past + config.future)
                let spacerNum = config.offset
                ForEach(0..<totalSteps + 2 * spacerNum + 1, id: \.self) { index in
                    if(index < spacerNum || index > totalSteps + spacerNum - 1){
                        Spacer().frame(width: 24, height: 24).id(index)
                    } else {
                        let offset = -config.offset - config.past
                        let date = dateForIndex(index, offset: offset)
                        let isSelected = isDateSelected(index, offset: offset)
                        dateButton(date: date, isSelected: isSelected, offset: offset){
                            selectedDate = date
                            byClick = true
                            withAnimation{
                                scrollPosition = indexForDate(date, offset: offset) - config.offset
                            }
<<<<<<< HEAD
                            if (Defaults[.enableHaptics]) {
                                haptics.toggle()
                            }
=======
                            //haptics.toggle()      // Causes double haptic when click
>>>>>>> 0734fbad
                        }
                    }
                }
            }
            .frame(height: 50)
            .scrollTargetLayout()
        }
        .scrollIndicators(.never)
        .scrollPosition(id: $scrollPosition, anchor: .leading)
        .scrollTargetBehavior(.viewAligned)   // Ensures scroll view snaps to button center
        .safeAreaPadding(.horizontal)
        .sensoryFeedback(.alignment, trigger: haptics)
        .onChange(of: scrollPosition) { oldValue, newValue in
            if(!byClick){
                handleScrollChange(newValue: newValue, config: config)
            }else{
                byClick = false
            }
        }
        .onAppear {
            scrollToToday(config: config)
        }
    }
    
    private func dateButton(date: Date, isSelected: Bool, offset: Int, onClick:@escaping()->Void) -> some View {
        Button(action: onClick) {
            VStack(spacing: 2) {
                dayText(date: dateToString(for: date), isSelected: isSelected)
                dateCircle(date: date, isSelected: isSelected)
            }
        }
        .buttonStyle(PlainButtonStyle())
        .id(indexForDate(date, offset: offset))
    }
    
    private func dayText(date: String, isSelected: Bool) -> some View {
        Text(date)
            .font(.caption2)
            .foregroundStyle(
                isSelected ? Defaults[.accentColor] : .gray
            )
    }
    
    private func dateCircle(date: Date, isSelected: Bool) -> some View {
        ZStack {
            Circle()
                .fill(isSelected ? Defaults[.accentColor] : .clear)
                .frame(width: 24, height: 24)
            Text("\(date.date)")
                .font(.title3)
                .foregroundStyle(isSelected ? .white : .gray)
        }
    }
    
    func handleScrollChange(newValue: Int?, config: Config) {
        let offset = -config.offset - config.past
        let todayIndex = indexForDate(Date(), offset: offset)
        guard let newIndex = newValue else { return }
        let targetDateIndex = newIndex + config.offset
        switch targetDateIndex{
        case todayIndex-config.past..<todayIndex+config.future:
            selectedDate = dateForIndex(targetDateIndex, offset: offset)
            if (Defaults[.enableHaptics]) {
                haptics.toggle()
            }
        default:
            return
        }
    }
    
    private func scrollToToday(config: Config) {
        let today = Date()
        let todayIndex = indexForDate(today, offset: -config.offset - config.past)
        byClick = true
        scrollPosition = todayIndex - config.offset
        selectedDate = today
    }
    
    private func indexForDate(_ date: Date, offset: Int) -> Int {
        let calendar = Calendar.current
        let startDate = calendar.startOfDay(for: calendar.date(byAdding: .day, value: offset, to: Date()) ?? Date())
        let targetDate = calendar.startOfDay(for: date)
        let daysDifference = calendar.dateComponents([.day], from: startDate, to: targetDate).day ?? 0
        return daysDifference
    }
    
    private func dateForIndex(_ index: Int, offset: Int) -> Date {
        let startDate = Calendar.current.date(byAdding: .day, value: offset, to: Date()) ?? Date()
        return Calendar.current.date(byAdding: .day, value: index, to: startDate) ?? Date()
    }
    
    private func dayForIndex(_ index: Int, offset: Int) -> String {
        let date = dateForIndex(index, offset: offset)
        return dateToString(for: date)
    }
    
    private func dateToString(for date: Date) -> String {
        let formatter = DateFormatter()
        formatter.dateFormat = "E"
        return formatter.string(from: date)
    }
    
    private func isDateSelected(_ index: Int, offset: Int) -> Bool {
        Calendar.current.isDate(dateForIndex(index, offset: offset), inSameDayAs: selectedDate)
    }
}

struct CalendarView: View {
    @EnvironmentObject var vm: BoringViewModel
    @StateObject private var calendarManager = CalendarManager()
    @State private var selectedDate = Date()

    var body: some View {
        VStack(spacing: 8) {
            HStack {
                Text("\(selectedDate, format: .dateTime.month())")
                    .font(.system(size: 18))
                    .fontWeight(.semibold)
                ZStack {
                    WheelPicker(selectedDate: $selectedDate, config: Config())
                    HStack {
                        LinearGradient(
                            colors: [.black, .clear], startPoint: .leading, endPoint: .trailing
                        )
                        .frame(width: 20)
                        Spacer()
                        LinearGradient(
                            colors: [.clear, .black], startPoint: .leading, endPoint: .trailing
                        )
                        .frame(width: 20)
                    }
                }
            }
            if calendarManager.events.isEmpty {
                EmptyEventsView()
            } else {
                EventListView(events: calendarManager.events)
            }
        }
        .listRowBackground(Color.clear)
        .onChange(of: selectedDate) { _, newDate in
            calendarManager.updateCurrentDate(newDate)
        }
        .onChange(of: vm.notchState) { _, _ in
            calendarManager.updateCurrentDate(Date.now)
        }
        .onAppear {
            calendarManager.updateCurrentDate(Date.now)
        }
    }
}

struct EmptyEventsView: View {
    var body: some View {
        ScrollView {
            Text("No events today")
                .font(.headline)
                .foregroundStyle(.white)
            Text("Enjoy your free time!")
                .font(.subheadline)
                .foregroundColor(.gray)
        }
    }
}

struct EventListView: View {
    @Environment(\.openURL) private var openURL
    let events: [EKEvent]

    var body: some View {
        ScrollView(showsIndicators: false) {
            HStack(alignment: .top) {
                VStack(alignment: .trailing, spacing: 5) {
                    ForEach(events.indices, id: \.self) { index in
                        VStack(alignment: .trailing) {
                            if isAllDayEvent(
                                start: events[index].startDate, end: events[index].endDate)
                            {
                                Text("All-day")
                            } else {
                                Text("\(events[index].startDate, style: .time)")
                                Text("\(events[index].endDate, style: .time)")
                            }
                        }
                        .multilineTextAlignment(.trailing)
                        .padding(.bottom, 8)
                        .font(.caption2)
                    }
                }

                VStack(alignment: .leading, spacing: 5) {
                    ForEach(events.indices, id: \.self) { index in
                        HStack(alignment: .top) {
                            VStack(spacing: 5) {
                                Image(
                                    systemName: isEventEnded(events[index].endDate)
                                        ? "checkmark.circle" : "circle"
                                )
                                .foregroundColor(isEventEnded(events[index].endDate) ? .green : .gray)
                                .font(.footnote)
                                Rectangle()
                                    .frame(width: 1)
                                    .foregroundStyle(.gray.opacity(0.5))
                                    .opacity(index == events.count - 1 ? 0 : 1)
                            }
                            .padding(.top, 1)

                            Button {
                                if let url = generateEventURL(for: events[index]) {
                                    openURL(url)
                                }
                            } label: {
                                Text(events[index].title)
                                    .font(.footnote)
                                    .foregroundStyle(.gray)
                            }
                            .buttonStyle(.plain)

                            Spacer(minLength: 0)
                        }
                        .opacity(isEventEnded(events[index].endDate) ? 0.6 : 1)
                    }
                }
            }
        }
        .scrollIndicators(.never)
        .scrollTargetBehavior(.viewAligned)
    }

    private func isAllDayEvent(start: Date, end: Date) -> Bool {
        let calendar = Calendar.current

        let startComponents = calendar.dateComponents([.hour, .minute], from: start)
        let endComponents = calendar.dateComponents([.hour, .minute], from: end)

        return startComponents.hour == 0 && startComponents.minute == 0 && endComponents.hour == 23
            && endComponents.minute == 59
    }

    private func isEventEnded(_ end: Date) -> Bool {
        return Date.now > end
    }

    private func generateEventURL(for event: EKEvent) -> URL? {
        var dateComponent = ""
        if event.hasRecurrenceRules {
            if let startDate = event.startDate {
                let formatter = DateFormatter()
                formatter.dateFormat = "yyyyMMdd'T'HHmmss'Z'"
                formatter.timeZone = TimeZone.current
                if !event.isAllDay {
                    formatter.timeZone = TimeZone(secondsFromGMT: 0)
                }
                dateComponent = "/\(formatter.string(from: startDate))"
            }
        }
        return URL(string: "ical://ekevent\(dateComponent)/\(event.calendarItemIdentifier)?method=show&options=more")
    }
}

// Keep the CalendarManager, EmptyEventsView, and EventListView as they were in the previous implementation

#Preview {
    CalendarView()
        .frame(width: 250)
        .padding(.horizontal)
        .background(.black)
        .environmentObject(BoringViewModel())
}<|MERGE_RESOLUTION|>--- conflicted
+++ resolved
@@ -45,13 +45,7 @@
                             withAnimation{
                                 scrollPosition = indexForDate(date, offset: offset) - config.offset
                             }
-<<<<<<< HEAD
-                            if (Defaults[.enableHaptics]) {
-                                haptics.toggle()
-                            }
-=======
                             //haptics.toggle()      // Causes double haptic when click
->>>>>>> 0734fbad
                         }
                     }
                 }
