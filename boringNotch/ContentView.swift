//
//  ContentView.swift
//  boringNotchApp
//
//  Created by Harsh Vardhan Goswami  on 02/08/24
//  Modified by Richard Kunkli on 24/08/2024.
//

import AVFoundation
import Combine
import Defaults
import KeyboardShortcuts
import SwiftUI
import SwiftUIIntrospect

struct ContentView: View {
    @EnvironmentObject var vm: BoringViewModel
    @StateObject var batteryModel: BatteryStatusViewModel
    @EnvironmentObject var musicManager: MusicManager
    @StateObject var webcamManager: WebcamManager = .init()

    @ObservedObject var coordinator = BoringViewCoordinator.shared

    @State private var hoverStartTime: Date?
    @State private var isHovering: Bool = false
    @State private var hoverAnimation: Bool = false
    @State private var hoverTask: DispatchWorkItem?

    @State private var gestureProgress: CGFloat = .zero

    @State private var haptics: Bool = false

    @Namespace var albumArtNamespace

    @Default(.useMusicVisualizer) var useMusicVisualizer

    @Default(.showNotHumanFace) var showNotHumanFace
    @Default(.useModernCloseAnimation) var useModernCloseAnimation

    var body: some View {
        ZStack(alignment: .top) {
            NotchLayout()
                .frame(alignment: .top)
                .padding(.horizontal, vm.notchState == .open ? Defaults[.cornerRadiusScaling] ? (cornerRadiusInsets.opened - 5) : (cornerRadiusInsets.closed - 5) : 12)
                .padding([.horizontal, .bottom], vm.notchState == .open ? 12 : 0)
                .background(.black)
                .mask {
                    NotchShape(cornerRadius: ((vm.notchState == .open) && Defaults[.cornerRadiusScaling]) ? cornerRadiusInsets.opened : cornerRadiusInsets.closed).drawingGroup()
                }
<<<<<<< HEAD
                .padding(.bottom, vm.notchState == .open ? 30 : 0) // Safe area to ensure the notch does not close if the cursor is within 30px of the notch from the bottom.
=======
                .padding(.bottom, calculateBottomPadding())
>>>>>>> 0734fbad
                .conditionalModifier(!useModernCloseAnimation) { view in
                            let notchStateAnimation = Animation.bouncy.speed(1.2)
                            let hoverAnimationAnimation = Animation.bouncy.speed(1.2)
                            return view
                                .animation(notchStateAnimation, value: vm.notchState)
                                .animation(hoverAnimationAnimation, value: hoverAnimation)
                        }
                .conditionalModifier(useModernCloseAnimation) { view in
                    let hoverAnimationAnimation = Animation.bouncy.speed(1.2)
                    let notchStateAnimation = Animation.spring.speed(1.2)
                    return view
                        .animation(hoverAnimationAnimation, value: hoverAnimation)
                        .animation(notchStateAnimation, value: vm.notchState)
                }
                .allowsHitTesting(true)
                .animation(.smooth, value: gestureProgress)
                .transition(.blurReplace.animation(.interactiveSpring(dampingFraction: 1.2)))
                .conditionalModifier(Defaults[.openNotchOnHover]) { view in
                    view.onHover { systemHovering in
                        let hovering = systemHovering || vm.isMouseHovering()

                        if hovering {
                            // Use Core Animation for hover state
                            withAnimation(.bouncy.speed(1.2)) {
                                hoverAnimation = true
                                isHovering = true
                            }

                            if (vm.notchState == .closed) && Defaults[.enableHaptics] {
                                haptics.toggle()
                            }

                            if coordinator.sneakPeek.show {
                                return
                            }

                            hoverTask?.cancel()

                            let task = DispatchWorkItem { [weak vm] in
                                guard let vm = vm, vm.notchState == .closed else { return }
                                DispatchQueue.main.async {
                                    withAnimation(.bouncy.speed(1.2)) {
                                        doOpen()
                                    }
                                }
                            }

                            hoverTask = task
                            DispatchQueue.main.asyncAfter(deadline: .now() + Defaults[.minimumHoverDuration], execute: task)

                        } else {
                            hoverTask?.cancel()
                            hoverTask = nil

                            // Use Core Animation for hover exit
                            withAnimation(.bouncy.speed(1.2)) {
                                hoverAnimation = false
                                isHovering = false
                            }

                            if vm.notchState == .open {
                                withAnimation(.bouncy.speed(1.2)) {
                                    vm.close()
                                }
                            }
                        }
                    }
                }
                .conditionalModifier(!Defaults[.openNotchOnHover]) { view in
                    view
                        .onHover { hovering in
                            if hovering {
                                withAnimation(vm.animation) {
                                    hoverAnimation = true
                                }
                            } else {
                                withAnimation(vm.animation) {
                                    hoverAnimation = false
                                }
                                if vm.notchState == .open {
                                    vm.close()
                                }
                            }
                        }
                        .onTapGesture {
                            if (vm.notchState == .closed) && Defaults[.enableHaptics] {
                                haptics.toggle()
                            }
                            doOpen()
                        }
                        .conditionalModifier(Defaults[.enableGestures]) { view in
                            view
                                .panGesture(direction: .down) { translation, phase in
                                    guard vm.notchState == .closed else { return }
                                    withAnimation(.smooth) {
                                        gestureProgress = (translation / Defaults[.gestureSensitivity]) * 20
                                    }

                                    if phase == .ended {
                                        withAnimation(.smooth) {
                                            gestureProgress = .zero
                                        }
                                    }
                                    if translation > Defaults[.gestureSensitivity] {
                                        if Defaults[.enableHaptics] {
                                            haptics.toggle()
                                        }
                                        withAnimation(.smooth) {
                                            gestureProgress = .zero
                                        }
                                        doOpen()
                                    }
                                }
                        }
                }
                .conditionalModifier(Defaults[.closeGestureEnabled] && Defaults[.enableGestures]) { view in
                    view
                        .panGesture(direction: .up) { translation, phase in
                            if vm.notchState == .open {
                                withAnimation(.smooth) {
                                    gestureProgress = (translation / Defaults[.gestureSensitivity]) * -20
                                }
                                if phase == .ended {
                                    withAnimation(.smooth) {
                                        gestureProgress = .zero
                                    }
                                }
                                if translation > Defaults[.gestureSensitivity] {
                                    withAnimation(.smooth) {
                                        gestureProgress = .zero
                                        hoverAnimation = false
                                    }
                                    vm.close()
                                    if (vm.notchState == .closed) && Defaults[.enableHaptics] {
                                        haptics.toggle()
                                    }
                                }
                            }
                        }
                }
                .onAppear(perform: {
                    DispatchQueue.main.asyncAfter(deadline: .now() + 1) {
                        withAnimation(vm.animation) {
                            if coordinator.firstLaunch {
                                doOpen()
                            }
                        }
                    }
                })
                .sensoryFeedback(.alignment, trigger: haptics)
                .contextMenu {
                    SettingsLink(label: {
                        Text("Settings")
                    })
                    .keyboardShortcut(KeyEquivalent(","), modifiers: .command)
                    Button("Edit") {
                        let dn = DynamicNotch(content: EditPanelView())
                        dn.toggle()
                    }
                    #if DEBUG
                    .disabled(false)
                    #else
                    .disabled(true)
                    #endif
                    .keyboardShortcut("E", modifiers: .command)
                }
        }
        .frame(maxWidth: openNotchSize.width, maxHeight: openNotchSize.height, alignment: .top)
        .shadow(color: ((vm.notchState == .open || hoverAnimation) && Defaults[.enableShadow]) ? .black.opacity(0.6) : .clear, radius: Defaults[.cornerRadiusScaling] ? 10 : 5)
        .background(dragDetector)
        .environmentObject(vm)
        .environmentObject(batteryModel)
        .environmentObject(musicManager)
        .environmentObject(webcamManager)
    }

    @ViewBuilder
    func NotchLayout() -> some View {
        VStack(alignment: .leading) {
            VStack(alignment: .leading) {
                if coordinator.firstLaunch {
                    Spacer()
                    HelloAnimation().frame(width: 200, height: 80).onAppear(perform: {
                        vm.closeHello()
                    })
                    .padding(.top, 40).padding(.leading, 100).padding(.trailing, 100)
                    Spacer().animation(.spring(.bouncy(duration: 0.4)), value: coordinator.firstLaunch)
                } else {
                    if vm.expandingView.type == .battery && vm.expandingView.show && vm.notchState == .closed && Defaults[.showPowerStatusNotifications] {
                        HStack(spacing: 0) {
                            HStack {
<<<<<<< HEAD
                                Text(batteryModel.isInitialPlugIn ? "Plugged In" : "Charging")
=======
                                Text(batteryModel.statusText)
>>>>>>> 0734fbad
                                    .font(.subheadline)
                            }

                            Rectangle()
                                .fill(.black)
                                .frame(width: vm.closedNotchSize.width + 5)

                            HStack {
                                BoringBatteryView(
<<<<<<< HEAD
                                    batteryPercentage: batteryModel.batteryPercentage, 
                                    isPluggedIn: batteryModel.isPluggedIn,
                                    batteryWidth: 30,
                                    isInLowPowerMode: batteryModel.isInLowPowerMode,
                                    isInitialPlugIn: batteryModel.isInitialPlugIn
=======
                                    batteryWidth: 30,
                                    isCharging: batteryModel.isCharging,
                                    isInLowPowerMode: batteryModel.isInLowPowerMode,
                                    isPluggedIn: batteryModel.isPluggedIn,
                                    levelBattery: batteryModel.levelBattery,
                                    isForNotification: true
>>>>>>> 0734fbad
                                )
                            }
                            .frame(width: 76, alignment: .trailing)
                        }
                        .frame(height: vm.closedNotchSize.height + (hoverAnimation ? 8 : 0), alignment: .center)
                    } else if coordinator.sneakPeek.show && Defaults[.inlineHUD] && (coordinator.sneakPeek.type != .music) && (vm.expandingView.type != .battery) {
                        InlineHUD(type: $coordinator.sneakPeek.type, value: $coordinator.sneakPeek.value, icon: $coordinator.sneakPeek.icon, hoverAnimation: $hoverAnimation, gestureProgress: $gestureProgress)
                            .transition(.opacity)
                    } else if vm.notchState == .closed && (musicManager.isPlaying || !musicManager.isPlayerIdle) && coordinator.showMusicLiveActivityOnClosed {
                        MusicLiveActivity()
                    } else if !vm.expandingView.show && vm.notchState == .closed && (!musicManager.isPlaying && musicManager.isPlayerIdle) && Defaults[.showNotHumanFace] {
                        BoringFaceAnimation().animation(.interactiveSpring, value: musicManager.isPlayerIdle)
                    } else if vm.notchState == .open {
                        BoringHeader()
                            .frame(height: max(24, vm.closedNotchSize.height))
                            .blur(radius: abs(gestureProgress) > 0.3 ? min(abs(gestureProgress), 8) : 0)
                            .animation(.spring(response: 1, dampingFraction: 1, blendDuration: 0.8), value: vm.notchState)
                    } else {
                        Rectangle().fill(.clear).frame(width: vm.closedNotchSize.width - 20, height: vm.closedNotchSize.height)
                    }

                    if coordinator.sneakPeek.show && !Defaults[.inlineHUD] {
                        if (coordinator.sneakPeek.type != .music) && (coordinator.sneakPeek.type != .battery) {
                            SystemEventIndicatorModifier(eventType: $coordinator.sneakPeek.type, value: $coordinator.sneakPeek.value, icon: $coordinator.sneakPeek.icon, sendEventBack: { _ in
                                //
                            })
                            .padding(.bottom, 10)
                            .padding(.leading, 4)
                            .padding(.trailing, 8)
                        } else if vm.expandingView.type != .battery {
                            if vm.notchState == .closed {
                                HStack(alignment: .center) {
                                    Image(systemName: "music.note")
                                    GeometryReader { geo in
                                        MarqueeText(.constant(musicManager.songTitle + " - " + musicManager.artistName), textColor: .gray, minDuration: 1, frameWidth: geo.size.width)
                                    }
                                }
                                .foregroundStyle(.gray)
                                .padding(.bottom, 10)
                            }
                        }
                    }
                }
            }
            .conditionalModifier((coordinator.sneakPeek.show && (coordinator.sneakPeek.type == .music) && vm.notchState == .closed) || (coordinator.sneakPeek.show && (coordinator.sneakPeek.type != .music) && (musicManager.isPlaying || !musicManager.isPlayerIdle))) { view in
                view
                    .fixedSize()
            }
            .zIndex(2)

            ZStack {
                if vm.notchState == .open {
                    switch coordinator.currentView {
                    case .home:
                        NotchHomeView(albumArtNamespace: albumArtNamespace)
                    case .shelf:
                        NotchShelfView()
                    }
                }
            }
            .zIndex(1)
            .allowsHitTesting(vm.notchState == .open)
            .blur(radius: abs(gestureProgress) > 0.3 ? min(abs(gestureProgress), 8) : 0)
            .opacity(abs(gestureProgress) > 0.3 ? min(abs(gestureProgress * 2), 0.8) : 1)
        }
    }

    @ViewBuilder
    func BoringFaceAnimation() -> some View {
        HStack {
            HStack {
                Rectangle()
                    .fill(.clear)
                    .frame(width: max(0, vm.closedNotchSize.height - 12), height: max(0, vm.closedNotchSize.height - 12))
                Rectangle()
                    .fill(.black)
                    .frame(width: vm.closedNotchSize.width - 20)
                MinimalFaceFeatures()
            }
        }.frame(height: vm.closedNotchSize.height + (hoverAnimation ? 8 : 0), alignment: .center)
    }

    @ViewBuilder
    func MusicLiveActivity() -> some View {
        HStack {
            HStack {
                Color.clear
                    .aspectRatio(1, contentMode: .fit)
                    .background(
                        Image(nsImage: musicManager.albumArt)
                            .resizable()
                            .aspectRatio(contentMode: .fill)
                    )
                    .clipped()
                    .clipShape(RoundedRectangle(cornerRadius: MusicPlayerImageSizes.cornerRadiusInset.closed))
                    .matchedGeometryEffect(id: "albumArt", in: albumArtNamespace)
                    .frame(width: max(0, vm.closedNotchSize.height - 12), height: max(0, vm.closedNotchSize.height - 12))
            }
            .frame(width: max(0, vm.closedNotchSize.height - (hoverAnimation ? 0 : 12) + gestureProgress / 2), height: max(0, vm.closedNotchSize.height - (hoverAnimation ? 0 : 12)))

            Rectangle()
                .fill(.black)
                .frame(width: vm.closedNotchSize.width - 20)

            HStack {
                if useMusicVisualizer {
                    Rectangle()
                        .fill(Defaults[.coloredSpectrogram] ? Color(nsColor: musicManager.avgColor).gradient : Color.gray.gradient)
                        .frame(width: 50, alignment: .center)
                        .matchedGeometryEffect(id: "spectrum", in: albumArtNamespace)
                        .mask {
                            AudioSpectrumView(isPlaying: $musicManager.isPlaying)
                                .frame(width: 16, height: 12)
                        }
                        .frame(width: max(0, vm.closedNotchSize.height - (hoverAnimation ? 0 : 12) + gestureProgress / 2),
                               height: max(0, vm.closedNotchSize.height - (hoverAnimation ? 0 : 12)), alignment: .center)
                } else {
                    LottieAnimationView()
                        .frame(maxWidth: .infinity, maxHeight: .infinity)
                }
            }
            .frame(width: max(0, vm.closedNotchSize.height - (hoverAnimation ? 0 : 12) + gestureProgress / 2),
                   height: max(0, vm.closedNotchSize.height - (hoverAnimation ? 0 : 12)), alignment: .center)
        }
        .frame(height: vm.closedNotchSize.height + (hoverAnimation ? 8 : 0), alignment: .center)
    }

    @ViewBuilder
    var dragDetector: some View {
        if Defaults[.boringShelf] {
            Color.clear
                .frame(maxWidth: .infinity, maxHeight: .infinity)
                .contentShape(Rectangle())
                .onDrop(of: [.data], isTargeted: $vm.dragDetectorTargeting) { _ in true }
                .onChange(of: vm.anyDropZoneTargeting) { _, isTargeted in
                    if isTargeted, vm.notchState == .closed {
                        coordinator.currentView = .shelf
                        doOpen()
                    } else if !isTargeted {
                        print("DROP EVENT", vm.dropEvent)
                        if vm.dropEvent {
                            vm.dropEvent = false
                            return
                        }

                        vm.dropEvent = false
                        vm.close()
                    }
                }
        } else {
            EmptyView()
        }
    }

    private func doOpen() {
        withAnimation(.bouncy.speed(1.2)) {
            vm.open()
        }
    }

    private func calculateBottomPadding() -> CGFloat {
		let safeAreaNotchHeight: CGFloat = 30 // Safe area to ensure the notch does not close if the cursor is within 30px of the notch from the bottom.
		
        if vm.notchState == .open {
            return safeAreaNotchHeight
        }
        
        let shouldExtendHover = vm.closedNotchSize.height == 0 && Defaults[.extendHoverArea]
        return shouldExtendHover ? safeAreaNotchHeight : 0
    }
}

struct FullScreenDropDelegate: DropDelegate {
    @Binding var isTargeted: Bool
    let onDrop: () -> Void

    func dropEntered(info _: DropInfo) {
        isTargeted = true
    }

    func dropExited(info _: DropInfo) {
        isTargeted = false
    }

    func performDrop(info _: DropInfo) -> Bool {
        isTargeted = false
        onDrop()
        return true
    }
}<|MERGE_RESOLUTION|>--- conflicted
+++ resolved
@@ -47,11 +47,7 @@
                 .mask {
                     NotchShape(cornerRadius: ((vm.notchState == .open) && Defaults[.cornerRadiusScaling]) ? cornerRadiusInsets.opened : cornerRadiusInsets.closed).drawingGroup()
                 }
-<<<<<<< HEAD
-                .padding(.bottom, vm.notchState == .open ? 30 : 0) // Safe area to ensure the notch does not close if the cursor is within 30px of the notch from the bottom.
-=======
                 .padding(.bottom, calculateBottomPadding())
->>>>>>> 0734fbad
                 .conditionalModifier(!useModernCloseAnimation) { view in
                             let notchStateAnimation = Animation.bouncy.speed(1.2)
                             let hoverAnimationAnimation = Animation.bouncy.speed(1.2)
@@ -243,11 +239,7 @@
                     if vm.expandingView.type == .battery && vm.expandingView.show && vm.notchState == .closed && Defaults[.showPowerStatusNotifications] {
                         HStack(spacing: 0) {
                             HStack {
-<<<<<<< HEAD
-                                Text(batteryModel.isInitialPlugIn ? "Plugged In" : "Charging")
-=======
                                 Text(batteryModel.statusText)
->>>>>>> 0734fbad
                                     .font(.subheadline)
                             }
 
@@ -257,20 +249,12 @@
 
                             HStack {
                                 BoringBatteryView(
-<<<<<<< HEAD
-                                    batteryPercentage: batteryModel.batteryPercentage, 
-                                    isPluggedIn: batteryModel.isPluggedIn,
-                                    batteryWidth: 30,
-                                    isInLowPowerMode: batteryModel.isInLowPowerMode,
-                                    isInitialPlugIn: batteryModel.isInitialPlugIn
-=======
                                     batteryWidth: 30,
                                     isCharging: batteryModel.isCharging,
                                     isInLowPowerMode: batteryModel.isInLowPowerMode,
                                     isPluggedIn: batteryModel.isPluggedIn,
                                     levelBattery: batteryModel.levelBattery,
                                     isForNotification: true
->>>>>>> 0734fbad
                                 )
                             }
                             .frame(width: 76, alignment: .trailing)
