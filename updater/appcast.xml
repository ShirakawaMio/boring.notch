<?xml version="1.0" standalone="yes"?>
<rss xmlns:sparkle="http://www.andymatuschak.org/xml-namespaces/sparkle" version="2.0">
    <channel>
            <item>
            <title>2.6 🎉 Wolf Painting 🐺</title>
            <pubDate>Sun, 23 Feb 2025 22:02:47 +0530</pubDate>
            <sparkle:version>2.6+1</sparkle:version>
            <sparkle:shortVersionString>2.6</sparkle:shortVersionString>
            <sparkle:minimumSystemVersion>14.2</sparkle:minimumSystemVersion>
            <description><![CDATA[
                <h1>🎉 v2.6 🚀 Wolf Painting 🐺</h1>
                <p>We're thrilled to announce the release of Wolf Painting version 2.6! 🎊 This major update brings numerous improvements and new features that will make your experience even more enjoyable.</p><br />
<<<<<<< HEAD
=======
                <a href="https://github.com/TheBoredTeam/boring.notch/releases/download/wolf.painting/WolfPainting.dmg"><h1>Download from here</h1></a>
>>>>>>> 0734fbad
                <h2>🤔 What's Changed? 🤓</h2>
                <ul>
                <li>🧠 Improved memory management and thread safety across the app</li>
                <li>🎥 Enhanced webcam handling with better session lifecycle management</li>
                <li>🎨 Added option to choose between classic and modern notch animations</li>
                <li>⚡️ Improved fullscreen detection with Finder exclusion</li>
                <li>🔄 Better hover state handling and reduced animation flicker</li>
                <li>🔋 Enhanced power status notifications and battery indicators</li>
                <li>⚙️ Improved screen lock and display change handling</li>
                <li>🎵 Better music playback state tracking and elapsed time accuracy</li>
                <li>✨ Added "Buy us a coffee" option in Welcome screen</li>
                <li>⚠️ Added warning badges for unsupported extensions</li>
                <li>🐛 Various bug fixes and stability improvements</li>
                <li>For more details, check out <a href="https://theboring.name">our website</a></li>
                </ul>
            ]]></description>
            <enclosure url="https://github.com/TheBoredTeam/boring.notch/releases/download/wolf.painting/WolfPainting.dmg" length="8722621" type="application/octet-stream" sparkle:edSignature="j2Wp9e23UvN7yx2NztYfGbUiKfCU4qc2xpsPwBPx/ERUz01pJTfJlf8oN0Wri8gcho42/xfcfnWNwChfMPzrCQ=="/>
        </item>
        <item>
            <title>2.5 🎉 Jellyfin Snoring 🪼 (Streaming)</title>
            <pubDate>Wed, 15 Jan 2025 00:34:25 +0530</pubDate>
            <sparkle:version>2.5+1</sparkle:version>
            <sparkle:shortVersionString>2.5</sparkle:shortVersionString>
            <sparkle:minimumSystemVersion>14.2</sparkle:minimumSystemVersion>
            <description><![CDATA[
                <h1>🎉 v2.5 🚀 Jellyfin Snoring 🪼 (Dreaming)</h1>
                <p>We're thrilled to announce the release of Jellyfin Snoring version 2.5! 🎊 This major update brings numerous improvements and new features that will make your experience even more enjoyable.</p><br />
                <h2>🤔 What's Changed? 🤓</h2>
                <ul>
                <li>🧠 Taught our app that RAM isn't an all-you-can-eat buffet (fixed those pesky memory leaks that made your computer think it was training ChatGPT)</li>
                <li>Improved full-screen media detection (Thanks @MicroVisionKit!)</li>
                <li>Jiggly wobbly notch open and close animation.</li>
                <li>Fixed AirDrop invisible window issue and improved error handling 📱</li>
                <li>Improved gesture sensitivity and controls 🖐️</li>
                <li>Better performance optimizations ⚡</li>
                <li>Fixed various minor bugs and stability issues 🐛</li>
                <li> For more details, check out <a href="https://theboring.name">our website</a>.</li>
                </ul>
            ]]></description>
            <enclosure url="https://github.com/TheBoredTeam/boring.notch/releases/download/jellyfin.snoring/JellyfinSnoring.dmg" length="9141153" type="application/octet-stream" sparkle:edSignature="z+7wKceFTIL4ZwF8JnZvuIWfqY+l7eWTaw3mHM7PB6FQJ2VIBD4pJ4lkrgw7ZMRZHrSdpW1Q1Xx/5w+yjV4BCg==" />
        </item>
        <item>
            <title>2.4 🚀 Exciting new features and improvements</title>
            <pubDate>Wed, 20 Nov 2024 15:30:00 +0530</pubDate>
            <sparkle:version>2.4+1</sparkle:version>
            <sparkle:shortVersionString>2.4</sparkle:shortVersionString>
            <sparkle:minimumSystemVersion>14.2</sparkle:minimumSystemVersion>
            <description><![CDATA[
                <h1>🎉 v2.4 🚀 Exciting new features and improvements</h1>
                <p>We're excited to bring you version 2.4 of Jolly Dolphin 🐬 (Dreaming) with some amazing new features and improvements! 🎊</p><br />
                <h2>🤔 What's Changed? 🤓</h2>
                <ul>
                <li>🧠 Taught our app that RAM isn't an all-you-can-eat buffet (fixed those pesky memory leaks that made your computer think it was training ChatGPT)</li>
                <li>Fixed AirDrop invisible window issue and improved error handling 📱</li>
                <li>Improved gesture sensitivity and controls 🖐️</li>
                <li>Better memory management and performance optimizations ⚡</li>
                <li>Enhanced UI responsiveness across virtual desktops 🖥️</li>
                <li>Fixed various minor bugs and stability issues 🐛</li>
                </ul>
            ]]></description>
            <enclosure url="https://github.com/TheBoredTeam/boring.notch/releases/download/jolly.dolphin/JollyDolphin.dmg" length="9089728" type="application/octet-stream" sparkle:edSignature="0z3HRWi3T6Eus3rQgBlqC+vcPkfIRcMQLxXuJXgpLrUCamM5a664mzUkcI0zGN+0y+JF33M5DE5yhuuLgMuQBQ=="/>
        </item>
        <item>
            <title>2.3 🚀 New release with bug fixes and great additions</title>
            <pubDate>Wed, 13 Nov 2024 21:44:25 +0530</pubDate>
            <sparkle:version>2.3+1</sparkle:version>
            <sparkle:shortVersionString>2.3</sparkle:shortVersionString>
            <sparkle:minimumSystemVersion>14.2</sparkle:minimumSystemVersion>
            <description><![CDATA[
                <h1>🎉 v2.3 🚀 New release with bug fixes and great additions</h1>
                <p>We're thrilled to announce the release of Glowing Panda version 2.3! 🎊 This major update brings numerous improvements and new features that will make your experience even more enjoyable.</p><br />
                <h2>🤔 What's Changed? 🤓</h2>
                <ul>
                <li>
                Fixed a bug that caused shelf to be unresponsive to drag and drop @Alexander 🛠️
                </li>
                <li>Fixed a bug that caused sliding text to be unvisible 📝</li>
                <li>Fixed a bug that re-enabled music live activity on media actions 🎵</li>
                <li>Fixed a bug that caused the app flickering when Apple Intelligence windows were open @Alexander 🌟
                </li>
                <li>Settings window won't open on start @Alexander 🛠️</li>
                <li>New feature for battery that reflects low-power mode by @freepicheep 🔋</li>
                <li>Preparing for custom animations in the live activity 🎉</li>
                 <li>Boring notch now stays centered around the notch when changing virtual desktops. 🌟</li>
                 <li>Keyboard shortcut I added to toggle the entire notch. @freepicheep 📝 </li>
                </ul>
            ]]></description>
            <enclosure url="https://github.com/TheBoredTeam/boring.notch/releases/download/glowing-panda/GlowingPanda.dmg" length="9059580" type="application/octet-stream" sparkle:edSignature="NZcPHtGmR+zPIRSTwOrbTV5or6GoieQhdtnFcdhJdt3Gg5Z83A5tG/th/Ekb6DbbnMbCT3z7ckQfZn44mZ3aAQ=="/>
        </item>
        <item>
            <title>🎉 v2.2 🚀 New release with bug fixes and great additions</title>
            <link>https://theboring.name</link>
            <pubDate>Wed, 13 Nov 2024 21:44:25 +0530</pubDate>
            <sparkle:version>2.2+1</sparkle:version>
            <sparkle:shortVersionString>2.2</sparkle:shortVersionString>
            <sparkle:minimumSystemVersion>14.2</sparkle:minimumSystemVersion>
            <description><![CDATA[
            <h1>🎉 v2.2 🚀 New release with bug fixes and great additions</h1>
            <p>We're thrilled to announce the release of Glowing Panda version 2.2! 🎊 This major update brings numerous improvements and new features that will make your experience even more enjoyable.</p><br />
            <h2>🤔 What's Changed? 🤓</h2>
            <ul>
                <li>Calendar & Behavior: 📅 Fixed calendar data handling and behavior issues (Thanks @LostCause!)</li>
                <li>Music Features: 🎵 Added keyboard shortcut for music sneakPeek (Thanks @freepicheep!) and improved Mirror logic (Thanks @LostCause!)</li>
                <li>App Management: 🔄 Implemented app restart functionality (Thanks @LostCause!)</li>
                <li>Media Player: 🎬 New timeline slider and centered controls with tinting options (Based on @LostCause's work)</li>
                <li>Live Activity: 📱 Added option to disable music live activity</li>
                <li>UI Improvements: 🎨 Fixed sizing and spacing issues, especially notch content overlap</li>
                <li>Gesture System: 🤚 Improved gesture logic (Thanks @LostCause!)</li>
                <li>Header Update: 🔄 Removed "Glowing 🐼" text from header</li>
                <li>Settings Enhancement: ⚙️ Added new Appearance and Shortcuts tabs</li>
            </ul>
            ]]></description>
            <enclosure url="https://github.com/TheBoredTeam/boring.notch/releases/download/glowing-panda/GlowingPanda.dmg" length="9059580" type="application/octet-stream" sparkle:edSignature="NZcPHtGmR+zPIRSTwOrbTV5or6GoieQhdtnFcdhJdt3Gg5Z83A5tG/th/Ekb6DbbnMbCT3z7ckQfZn44mZ3aAQ=="/>
        </item>
        <item>
            <title>🎉 v2.1 – Glowing Panda: The Update You've Been Waiting For (Sort Of) 😜</title>
            <link>https://theboring.name</link>
            <pubDate>Sat, 19 Oct 2024 17:38:33 +0530</pubDate>
            <sparkle:version>2.1+1</sparkle:version>
            <sparkle:shortVersionString>2.1</sparkle:shortVersionString>
            <sparkle:minimumSystemVersion>14.2</sparkle:minimumSystemVersion>
            <description><![CDATA[
                <h1>🎉 v2.0 – Glowing Panda: The Update You've Been Waiting For (Sort Of) 😜</h1>
                <p>We're thrilled to announce the release of Glowing Panda version 2.0! 🎊 This major update brings numerous improvements and new features that will make your experience even more enjoyable.</p><br />
                <h2>🤔 What's New? 🤓</h2>
                <ul><li>Rewritten Layout: The Speed Demon 🏃‍♂️ Our layout has been reworked for better performance, making it faster and smoother. We've also added some fancy animations to keep things interesting 😎</li>
                <li>Polished Managers: The Playback Pro 🎵 Playback managers have been revamped to ensure a seamless experience. No more buffering or crashes – we've got this covered 💪</li>
                <li>Calendar & Music Activity: The Visual Showstopper 📆 A fancy blur background behind music activity has been added to enhance the app's visual appeal. It's like a mini-movie in your app 🍿</li>
                <li>Customization Options: Make it Yours (Sort Of) 🎨 More customization options have been introduced to personalize your glow. We've also added some new emojis to make things more fun 🤪</li>
                <li>Improved Settings: Don't Lose Your Stuff 🗂️ New and improved settings that actually save changes 🔄. No more wondering where you put that pesky setting 🔍</li>
                <li>Resource Management Optimizations: The Secret Sauce ⚙️ Our resource management has been optimized for a faster app. We've also added some secret sauce (just kidding, it's just good old-fashioned coding magic ✨)</li>
                <li>Bug Fixes: 🚫 We've squashed some pesky bugs that caused issues with HUDs and Download Manager settings, shelf icon responsiveness, and General tab in Settings.</li>
                <li>Update Check: 🔄 A new feature to check for updates in the Settings / About section has been added.</li>
                <li>Non-Notch Display Customization: 🖥️ Customization options for non-notch displays have been introduced to ensure a seamless experience for all users.</li>
                <li>GitHub Link Update: 🔄 The GitHub link in the settings has been updated to ensure easy access to the latest updates.</li>
                    </ul>
                    ]]></description>
                    <enclosure url="https://github.com/TheBoredTeam/boring.notch/releases/download/glowing-panda/GlowingPanda.dmg" length="10428612" type="application/octet-stream" sparkle:edSignature="x6+BvmZZjnDg/CBMoEMaXMLzQtsW8Hi1Speba/I+KUCbqXgj2pRAo+ATo9m5pqedVmWmAqqEYxSY82u2TK3ZCw=="/>
        </item>
    </channel>
</rss>
<|MERGE_RESOLUTION|>--- conflicted
+++ resolved
@@ -1,157 +1,154 @@
-<?xml version="1.0" standalone="yes"?>
-<rss xmlns:sparkle="http://www.andymatuschak.org/xml-namespaces/sparkle" version="2.0">
-    <channel>
-            <item>
-            <title>2.6 🎉 Wolf Painting 🐺</title>
-            <pubDate>Sun, 23 Feb 2025 22:02:47 +0530</pubDate>
-            <sparkle:version>2.6+1</sparkle:version>
-            <sparkle:shortVersionString>2.6</sparkle:shortVersionString>
-            <sparkle:minimumSystemVersion>14.2</sparkle:minimumSystemVersion>
-            <description><![CDATA[
-                <h1>🎉 v2.6 🚀 Wolf Painting 🐺</h1>
-                <p>We're thrilled to announce the release of Wolf Painting version 2.6! 🎊 This major update brings numerous improvements and new features that will make your experience even more enjoyable.</p><br />
-<<<<<<< HEAD
-=======
-                <a href="https://github.com/TheBoredTeam/boring.notch/releases/download/wolf.painting/WolfPainting.dmg"><h1>Download from here</h1></a>
->>>>>>> 0734fbad
-                <h2>🤔 What's Changed? 🤓</h2>
-                <ul>
-                <li>🧠 Improved memory management and thread safety across the app</li>
-                <li>🎥 Enhanced webcam handling with better session lifecycle management</li>
-                <li>🎨 Added option to choose between classic and modern notch animations</li>
-                <li>⚡️ Improved fullscreen detection with Finder exclusion</li>
-                <li>🔄 Better hover state handling and reduced animation flicker</li>
-                <li>🔋 Enhanced power status notifications and battery indicators</li>
-                <li>⚙️ Improved screen lock and display change handling</li>
-                <li>🎵 Better music playback state tracking and elapsed time accuracy</li>
-                <li>✨ Added "Buy us a coffee" option in Welcome screen</li>
-                <li>⚠️ Added warning badges for unsupported extensions</li>
-                <li>🐛 Various bug fixes and stability improvements</li>
-                <li>For more details, check out <a href="https://theboring.name">our website</a></li>
-                </ul>
-            ]]></description>
-            <enclosure url="https://github.com/TheBoredTeam/boring.notch/releases/download/wolf.painting/WolfPainting.dmg" length="8722621" type="application/octet-stream" sparkle:edSignature="j2Wp9e23UvN7yx2NztYfGbUiKfCU4qc2xpsPwBPx/ERUz01pJTfJlf8oN0Wri8gcho42/xfcfnWNwChfMPzrCQ=="/>
-        </item>
-        <item>
-            <title>2.5 🎉 Jellyfin Snoring 🪼 (Streaming)</title>
-            <pubDate>Wed, 15 Jan 2025 00:34:25 +0530</pubDate>
-            <sparkle:version>2.5+1</sparkle:version>
-            <sparkle:shortVersionString>2.5</sparkle:shortVersionString>
-            <sparkle:minimumSystemVersion>14.2</sparkle:minimumSystemVersion>
-            <description><![CDATA[
-                <h1>🎉 v2.5 🚀 Jellyfin Snoring 🪼 (Dreaming)</h1>
-                <p>We're thrilled to announce the release of Jellyfin Snoring version 2.5! 🎊 This major update brings numerous improvements and new features that will make your experience even more enjoyable.</p><br />
-                <h2>🤔 What's Changed? 🤓</h2>
-                <ul>
-                <li>🧠 Taught our app that RAM isn't an all-you-can-eat buffet (fixed those pesky memory leaks that made your computer think it was training ChatGPT)</li>
-                <li>Improved full-screen media detection (Thanks @MicroVisionKit!)</li>
-                <li>Jiggly wobbly notch open and close animation.</li>
-                <li>Fixed AirDrop invisible window issue and improved error handling 📱</li>
-                <li>Improved gesture sensitivity and controls 🖐️</li>
-                <li>Better performance optimizations ⚡</li>
-                <li>Fixed various minor bugs and stability issues 🐛</li>
-                <li> For more details, check out <a href="https://theboring.name">our website</a>.</li>
-                </ul>
-            ]]></description>
-            <enclosure url="https://github.com/TheBoredTeam/boring.notch/releases/download/jellyfin.snoring/JellyfinSnoring.dmg" length="9141153" type="application/octet-stream" sparkle:edSignature="z+7wKceFTIL4ZwF8JnZvuIWfqY+l7eWTaw3mHM7PB6FQJ2VIBD4pJ4lkrgw7ZMRZHrSdpW1Q1Xx/5w+yjV4BCg==" />
-        </item>
-        <item>
-            <title>2.4 🚀 Exciting new features and improvements</title>
-            <pubDate>Wed, 20 Nov 2024 15:30:00 +0530</pubDate>
-            <sparkle:version>2.4+1</sparkle:version>
-            <sparkle:shortVersionString>2.4</sparkle:shortVersionString>
-            <sparkle:minimumSystemVersion>14.2</sparkle:minimumSystemVersion>
-            <description><![CDATA[
-                <h1>🎉 v2.4 🚀 Exciting new features and improvements</h1>
-                <p>We're excited to bring you version 2.4 of Jolly Dolphin 🐬 (Dreaming) with some amazing new features and improvements! 🎊</p><br />
-                <h2>🤔 What's Changed? 🤓</h2>
-                <ul>
-                <li>🧠 Taught our app that RAM isn't an all-you-can-eat buffet (fixed those pesky memory leaks that made your computer think it was training ChatGPT)</li>
-                <li>Fixed AirDrop invisible window issue and improved error handling 📱</li>
-                <li>Improved gesture sensitivity and controls 🖐️</li>
-                <li>Better memory management and performance optimizations ⚡</li>
-                <li>Enhanced UI responsiveness across virtual desktops 🖥️</li>
-                <li>Fixed various minor bugs and stability issues 🐛</li>
-                </ul>
-            ]]></description>
-            <enclosure url="https://github.com/TheBoredTeam/boring.notch/releases/download/jolly.dolphin/JollyDolphin.dmg" length="9089728" type="application/octet-stream" sparkle:edSignature="0z3HRWi3T6Eus3rQgBlqC+vcPkfIRcMQLxXuJXgpLrUCamM5a664mzUkcI0zGN+0y+JF33M5DE5yhuuLgMuQBQ=="/>
-        </item>
-        <item>
-            <title>2.3 🚀 New release with bug fixes and great additions</title>
-            <pubDate>Wed, 13 Nov 2024 21:44:25 +0530</pubDate>
-            <sparkle:version>2.3+1</sparkle:version>
-            <sparkle:shortVersionString>2.3</sparkle:shortVersionString>
-            <sparkle:minimumSystemVersion>14.2</sparkle:minimumSystemVersion>
-            <description><![CDATA[
-                <h1>🎉 v2.3 🚀 New release with bug fixes and great additions</h1>
-                <p>We're thrilled to announce the release of Glowing Panda version 2.3! 🎊 This major update brings numerous improvements and new features that will make your experience even more enjoyable.</p><br />
-                <h2>🤔 What's Changed? 🤓</h2>
-                <ul>
-                <li>
-                Fixed a bug that caused shelf to be unresponsive to drag and drop @Alexander 🛠️
-                </li>
-                <li>Fixed a bug that caused sliding text to be unvisible 📝</li>
-                <li>Fixed a bug that re-enabled music live activity on media actions 🎵</li>
-                <li>Fixed a bug that caused the app flickering when Apple Intelligence windows were open @Alexander 🌟
-                </li>
-                <li>Settings window won't open on start @Alexander 🛠️</li>
-                <li>New feature for battery that reflects low-power mode by @freepicheep 🔋</li>
-                <li>Preparing for custom animations in the live activity 🎉</li>
-                 <li>Boring notch now stays centered around the notch when changing virtual desktops. 🌟</li>
-                 <li>Keyboard shortcut I added to toggle the entire notch. @freepicheep 📝 </li>
-                </ul>
-            ]]></description>
-            <enclosure url="https://github.com/TheBoredTeam/boring.notch/releases/download/glowing-panda/GlowingPanda.dmg" length="9059580" type="application/octet-stream" sparkle:edSignature="NZcPHtGmR+zPIRSTwOrbTV5or6GoieQhdtnFcdhJdt3Gg5Z83A5tG/th/Ekb6DbbnMbCT3z7ckQfZn44mZ3aAQ=="/>
-        </item>
-        <item>
-            <title>🎉 v2.2 🚀 New release with bug fixes and great additions</title>
-            <link>https://theboring.name</link>
-            <pubDate>Wed, 13 Nov 2024 21:44:25 +0530</pubDate>
-            <sparkle:version>2.2+1</sparkle:version>
-            <sparkle:shortVersionString>2.2</sparkle:shortVersionString>
-            <sparkle:minimumSystemVersion>14.2</sparkle:minimumSystemVersion>
-            <description><![CDATA[
-            <h1>🎉 v2.2 🚀 New release with bug fixes and great additions</h1>
-            <p>We're thrilled to announce the release of Glowing Panda version 2.2! 🎊 This major update brings numerous improvements and new features that will make your experience even more enjoyable.</p><br />
-            <h2>🤔 What's Changed? 🤓</h2>
-            <ul>
-                <li>Calendar & Behavior: 📅 Fixed calendar data handling and behavior issues (Thanks @LostCause!)</li>
-                <li>Music Features: 🎵 Added keyboard shortcut for music sneakPeek (Thanks @freepicheep!) and improved Mirror logic (Thanks @LostCause!)</li>
-                <li>App Management: 🔄 Implemented app restart functionality (Thanks @LostCause!)</li>
-                <li>Media Player: 🎬 New timeline slider and centered controls with tinting options (Based on @LostCause's work)</li>
-                <li>Live Activity: 📱 Added option to disable music live activity</li>
-                <li>UI Improvements: 🎨 Fixed sizing and spacing issues, especially notch content overlap</li>
-                <li>Gesture System: 🤚 Improved gesture logic (Thanks @LostCause!)</li>
-                <li>Header Update: 🔄 Removed "Glowing 🐼" text from header</li>
-                <li>Settings Enhancement: ⚙️ Added new Appearance and Shortcuts tabs</li>
-            </ul>
-            ]]></description>
-            <enclosure url="https://github.com/TheBoredTeam/boring.notch/releases/download/glowing-panda/GlowingPanda.dmg" length="9059580" type="application/octet-stream" sparkle:edSignature="NZcPHtGmR+zPIRSTwOrbTV5or6GoieQhdtnFcdhJdt3Gg5Z83A5tG/th/Ekb6DbbnMbCT3z7ckQfZn44mZ3aAQ=="/>
-        </item>
-        <item>
-            <title>🎉 v2.1 – Glowing Panda: The Update You've Been Waiting For (Sort Of) 😜</title>
-            <link>https://theboring.name</link>
-            <pubDate>Sat, 19 Oct 2024 17:38:33 +0530</pubDate>
-            <sparkle:version>2.1+1</sparkle:version>
-            <sparkle:shortVersionString>2.1</sparkle:shortVersionString>
-            <sparkle:minimumSystemVersion>14.2</sparkle:minimumSystemVersion>
-            <description><![CDATA[
-                <h1>🎉 v2.0 – Glowing Panda: The Update You've Been Waiting For (Sort Of) 😜</h1>
-                <p>We're thrilled to announce the release of Glowing Panda version 2.0! 🎊 This major update brings numerous improvements and new features that will make your experience even more enjoyable.</p><br />
-                <h2>🤔 What's New? 🤓</h2>
-                <ul><li>Rewritten Layout: The Speed Demon 🏃‍♂️ Our layout has been reworked for better performance, making it faster and smoother. We've also added some fancy animations to keep things interesting 😎</li>
-                <li>Polished Managers: The Playback Pro 🎵 Playback managers have been revamped to ensure a seamless experience. No more buffering or crashes – we've got this covered 💪</li>
-                <li>Calendar & Music Activity: The Visual Showstopper 📆 A fancy blur background behind music activity has been added to enhance the app's visual appeal. It's like a mini-movie in your app 🍿</li>
-                <li>Customization Options: Make it Yours (Sort Of) 🎨 More customization options have been introduced to personalize your glow. We've also added some new emojis to make things more fun 🤪</li>
-                <li>Improved Settings: Don't Lose Your Stuff 🗂️ New and improved settings that actually save changes 🔄. No more wondering where you put that pesky setting 🔍</li>
-                <li>Resource Management Optimizations: The Secret Sauce ⚙️ Our resource management has been optimized for a faster app. We've also added some secret sauce (just kidding, it's just good old-fashioned coding magic ✨)</li>
-                <li>Bug Fixes: 🚫 We've squashed some pesky bugs that caused issues with HUDs and Download Manager settings, shelf icon responsiveness, and General tab in Settings.</li>
-                <li>Update Check: 🔄 A new feature to check for updates in the Settings / About section has been added.</li>
-                <li>Non-Notch Display Customization: 🖥️ Customization options for non-notch displays have been introduced to ensure a seamless experience for all users.</li>
-                <li>GitHub Link Update: 🔄 The GitHub link in the settings has been updated to ensure easy access to the latest updates.</li>
-                    </ul>
-                    ]]></description>
-                    <enclosure url="https://github.com/TheBoredTeam/boring.notch/releases/download/glowing-panda/GlowingPanda.dmg" length="10428612" type="application/octet-stream" sparkle:edSignature="x6+BvmZZjnDg/CBMoEMaXMLzQtsW8Hi1Speba/I+KUCbqXgj2pRAo+ATo9m5pqedVmWmAqqEYxSY82u2TK3ZCw=="/>
-        </item>
-    </channel>
-</rss>
+<?xml version="1.0" standalone="yes"?>
+<rss xmlns:sparkle="http://www.andymatuschak.org/xml-namespaces/sparkle" version="2.0">
+    <channel>
+            <item>
+            <title>2.6 🎉 Wolf Painting 🐺</title>
+            <pubDate>Sun, 23 Feb 2025 22:02:47 +0530</pubDate>
+            <sparkle:version>2.6+1</sparkle:version>
+            <sparkle:shortVersionString>2.6</sparkle:shortVersionString>
+            <sparkle:minimumSystemVersion>14.2</sparkle:minimumSystemVersion>
+            <description><![CDATA[
+                <h1>🎉 v2.6 🚀 Wolf Painting 🐺</h1>
+                <p>We're thrilled to announce the release of Wolf Painting version 2.6! 🎊 This major update brings numerous improvements and new features that will make your experience even more enjoyable.</p><br />
+                <a href="https://github.com/TheBoredTeam/boring.notch/releases/download/wolf.painting/WolfPainting.dmg"><h1>Download from here</h1></a>
+                <h2>🤔 What's Changed? 🤓</h2>
+                <ul>
+                <li>🧠 Improved memory management and thread safety across the app</li>
+                <li>🎥 Enhanced webcam handling with better session lifecycle management</li>
+                <li>🎨 Added option to choose between classic and modern notch animations</li>
+                <li>⚡️ Improved fullscreen detection with Finder exclusion</li>
+                <li>🔄 Better hover state handling and reduced animation flicker</li>
+                <li>🔋 Enhanced power status notifications and battery indicators</li>
+                <li>⚙️ Improved screen lock and display change handling</li>
+                <li>🎵 Better music playback state tracking and elapsed time accuracy</li>
+                <li>✨ Added "Buy us a coffee" option in Welcome screen</li>
+                <li>⚠️ Added warning badges for unsupported extensions</li>
+                <li>🐛 Various bug fixes and stability improvements</li>
+                <li>For more details, check out <a href="https://theboring.name">our website</a></li>
+                </ul>
+            ]]></description>
+            <enclosure url="https://github.com/TheBoredTeam/boring.notch/releases/download/wolf.painting/WolfPainting.dmg" length="8722621" type="application/octet-stream" sparkle:edSignature="j2Wp9e23UvN7yx2NztYfGbUiKfCU4qc2xpsPwBPx/ERUz01pJTfJlf8oN0Wri8gcho42/xfcfnWNwChfMPzrCQ=="/>
+        </item>
+        <item>
+            <title>2.5 🎉 Jellyfin Snoring 🪼 (Streaming)</title>
+            <pubDate>Wed, 15 Jan 2025 00:34:25 +0530</pubDate>
+            <sparkle:version>2.5+1</sparkle:version>
+            <sparkle:shortVersionString>2.5</sparkle:shortVersionString>
+            <sparkle:minimumSystemVersion>14.2</sparkle:minimumSystemVersion>
+            <description><![CDATA[
+                <h1>🎉 v2.5 🚀 Jellyfin Snoring 🪼 (Dreaming)</h1>
+                <p>We're thrilled to announce the release of Jellyfin Snoring version 2.5! 🎊 This major update brings numerous improvements and new features that will make your experience even more enjoyable.</p><br />
+                <h2>🤔 What's Changed? 🤓</h2>
+                <ul>
+                <li>🧠 Taught our app that RAM isn't an all-you-can-eat buffet (fixed those pesky memory leaks that made your computer think it was training ChatGPT)</li>
+                <li>Improved full-screen media detection (Thanks @MicroVisionKit!)</li>
+                <li>Jiggly wobbly notch open and close animation.</li>
+                <li>Fixed AirDrop invisible window issue and improved error handling 📱</li>
+                <li>Improved gesture sensitivity and controls 🖐️</li>
+                <li>Better performance optimizations ⚡</li>
+                <li>Fixed various minor bugs and stability issues 🐛</li>
+                <li> For more details, check out <a href="https://theboring.name">our website</a>.</li>
+                </ul>
+            ]]></description>
+            <enclosure url="https://github.com/TheBoredTeam/boring.notch/releases/download/jellyfin.snoring/JellyfinSnoring.dmg" length="9141153" type="application/octet-stream" sparkle:edSignature="z+7wKceFTIL4ZwF8JnZvuIWfqY+l7eWTaw3mHM7PB6FQJ2VIBD4pJ4lkrgw7ZMRZHrSdpW1Q1Xx/5w+yjV4BCg==" />
+        </item>
+        <item>
+            <title>2.4 🚀 Exciting new features and improvements</title>
+            <pubDate>Wed, 20 Nov 2024 15:30:00 +0530</pubDate>
+            <sparkle:version>2.4+1</sparkle:version>
+            <sparkle:shortVersionString>2.4</sparkle:shortVersionString>
+            <sparkle:minimumSystemVersion>14.2</sparkle:minimumSystemVersion>
+            <description><![CDATA[
+                <h1>🎉 v2.4 🚀 Exciting new features and improvements</h1>
+                <p>We're excited to bring you version 2.4 of Jolly Dolphin 🐬 (Dreaming) with some amazing new features and improvements! 🎊</p><br />
+                <h2>🤔 What's Changed? 🤓</h2>
+                <ul>
+                <li>🧠 Taught our app that RAM isn't an all-you-can-eat buffet (fixed those pesky memory leaks that made your computer think it was training ChatGPT)</li>
+                <li>Fixed AirDrop invisible window issue and improved error handling 📱</li>
+                <li>Improved gesture sensitivity and controls 🖐️</li>
+                <li>Better memory management and performance optimizations ⚡</li>
+                <li>Enhanced UI responsiveness across virtual desktops 🖥️</li>
+                <li>Fixed various minor bugs and stability issues 🐛</li>
+                </ul>
+            ]]></description>
+            <enclosure url="https://github.com/TheBoredTeam/boring.notch/releases/download/jolly.dolphin/JollyDolphin.dmg" length="9089728" type="application/octet-stream" sparkle:edSignature="0z3HRWi3T6Eus3rQgBlqC+vcPkfIRcMQLxXuJXgpLrUCamM5a664mzUkcI0zGN+0y+JF33M5DE5yhuuLgMuQBQ=="/>
+        </item>
+        <item>
+            <title>2.3 🚀 New release with bug fixes and great additions</title>
+            <pubDate>Wed, 13 Nov 2024 21:44:25 +0530</pubDate>
+            <sparkle:version>2.3+1</sparkle:version>
+            <sparkle:shortVersionString>2.3</sparkle:shortVersionString>
+            <sparkle:minimumSystemVersion>14.2</sparkle:minimumSystemVersion>
+            <description><![CDATA[
+                <h1>🎉 v2.3 🚀 New release with bug fixes and great additions</h1>
+                <p>We're thrilled to announce the release of Glowing Panda version 2.3! 🎊 This major update brings numerous improvements and new features that will make your experience even more enjoyable.</p><br />
+                <h2>🤔 What's Changed? 🤓</h2>
+                <ul>
+                <li>
+                Fixed a bug that caused shelf to be unresponsive to drag and drop @Alexander 🛠️
+                </li>
+                <li>Fixed a bug that caused sliding text to be unvisible 📝</li>
+                <li>Fixed a bug that re-enabled music live activity on media actions 🎵</li>
+                <li>Fixed a bug that caused the app flickering when Apple Intelligence windows were open @Alexander 🌟
+                </li>
+                <li>Settings window won't open on start @Alexander 🛠️</li>
+                <li>New feature for battery that reflects low-power mode by @freepicheep 🔋</li>
+                <li>Preparing for custom animations in the live activity 🎉</li>
+                 <li>Boring notch now stays centered around the notch when changing virtual desktops. 🌟</li>
+                 <li>Keyboard shortcut I added to toggle the entire notch. @freepicheep 📝 </li>
+                </ul>
+            ]]></description>
+            <enclosure url="https://github.com/TheBoredTeam/boring.notch/releases/download/glowing-panda/GlowingPanda.dmg" length="9059580" type="application/octet-stream" sparkle:edSignature="NZcPHtGmR+zPIRSTwOrbTV5or6GoieQhdtnFcdhJdt3Gg5Z83A5tG/th/Ekb6DbbnMbCT3z7ckQfZn44mZ3aAQ=="/>
+        </item>
+        <item>
+            <title>🎉 v2.2 🚀 New release with bug fixes and great additions</title>
+            <link>https://theboring.name</link>
+            <pubDate>Wed, 13 Nov 2024 21:44:25 +0530</pubDate>
+            <sparkle:version>2.2+1</sparkle:version>
+            <sparkle:shortVersionString>2.2</sparkle:shortVersionString>
+            <sparkle:minimumSystemVersion>14.2</sparkle:minimumSystemVersion>
+            <description><![CDATA[
+            <h1>🎉 v2.2 🚀 New release with bug fixes and great additions</h1>
+            <p>We're thrilled to announce the release of Glowing Panda version 2.2! 🎊 This major update brings numerous improvements and new features that will make your experience even more enjoyable.</p><br />
+            <h2>🤔 What's Changed? 🤓</h2>
+            <ul>
+                <li>Calendar & Behavior: 📅 Fixed calendar data handling and behavior issues (Thanks @LostCause!)</li>
+                <li>Music Features: 🎵 Added keyboard shortcut for music sneakPeek (Thanks @freepicheep!) and improved Mirror logic (Thanks @LostCause!)</li>
+                <li>App Management: 🔄 Implemented app restart functionality (Thanks @LostCause!)</li>
+                <li>Media Player: 🎬 New timeline slider and centered controls with tinting options (Based on @LostCause's work)</li>
+                <li>Live Activity: 📱 Added option to disable music live activity</li>
+                <li>UI Improvements: 🎨 Fixed sizing and spacing issues, especially notch content overlap</li>
+                <li>Gesture System: 🤚 Improved gesture logic (Thanks @LostCause!)</li>
+                <li>Header Update: 🔄 Removed "Glowing 🐼" text from header</li>
+                <li>Settings Enhancement: ⚙️ Added new Appearance and Shortcuts tabs</li>
+            </ul>
+            ]]></description>
+            <enclosure url="https://github.com/TheBoredTeam/boring.notch/releases/download/glowing-panda/GlowingPanda.dmg" length="9059580" type="application/octet-stream" sparkle:edSignature="NZcPHtGmR+zPIRSTwOrbTV5or6GoieQhdtnFcdhJdt3Gg5Z83A5tG/th/Ekb6DbbnMbCT3z7ckQfZn44mZ3aAQ=="/>
+        </item>
+        <item>
+            <title>🎉 v2.1 – Glowing Panda: The Update You've Been Waiting For (Sort Of) 😜</title>
+            <link>https://theboring.name</link>
+            <pubDate>Sat, 19 Oct 2024 17:38:33 +0530</pubDate>
+            <sparkle:version>2.1+1</sparkle:version>
+            <sparkle:shortVersionString>2.1</sparkle:shortVersionString>
+            <sparkle:minimumSystemVersion>14.2</sparkle:minimumSystemVersion>
+            <description><![CDATA[
+                <h1>🎉 v2.0 – Glowing Panda: The Update You've Been Waiting For (Sort Of) 😜</h1>
+                <p>We're thrilled to announce the release of Glowing Panda version 2.0! 🎊 This major update brings numerous improvements and new features that will make your experience even more enjoyable.</p><br />
+                <h2>🤔 What's New? 🤓</h2>
+                <ul><li>Rewritten Layout: The Speed Demon 🏃‍♂️ Our layout has been reworked for better performance, making it faster and smoother. We've also added some fancy animations to keep things interesting 😎</li>
+                <li>Polished Managers: The Playback Pro 🎵 Playback managers have been revamped to ensure a seamless experience. No more buffering or crashes – we've got this covered 💪</li>
+                <li>Calendar & Music Activity: The Visual Showstopper 📆 A fancy blur background behind music activity has been added to enhance the app's visual appeal. It's like a mini-movie in your app 🍿</li>
+                <li>Customization Options: Make it Yours (Sort Of) 🎨 More customization options have been introduced to personalize your glow. We've also added some new emojis to make things more fun 🤪</li>
+                <li>Improved Settings: Don't Lose Your Stuff 🗂️ New and improved settings that actually save changes 🔄. No more wondering where you put that pesky setting 🔍</li>
+                <li>Resource Management Optimizations: The Secret Sauce ⚙️ Our resource management has been optimized for a faster app. We've also added some secret sauce (just kidding, it's just good old-fashioned coding magic ✨)</li>
+                <li>Bug Fixes: 🚫 We've squashed some pesky bugs that caused issues with HUDs and Download Manager settings, shelf icon responsiveness, and General tab in Settings.</li>
+                <li>Update Check: 🔄 A new feature to check for updates in the Settings / About section has been added.</li>
+                <li>Non-Notch Display Customization: 🖥️ Customization options for non-notch displays have been introduced to ensure a seamless experience for all users.</li>
+                <li>GitHub Link Update: 🔄 The GitHub link in the settings has been updated to ensure easy access to the latest updates.</li>
+                    </ul>
+                    ]]></description>
+                    <enclosure url="https://github.com/TheBoredTeam/boring.notch/releases/download/glowing-panda/GlowingPanda.dmg" length="10428612" type="application/octet-stream" sparkle:edSignature="x6+BvmZZjnDg/CBMoEMaXMLzQtsW8Hi1Speba/I+KUCbqXgj2pRAo+ATo9m5pqedVmWmAqqEYxSY82u2TK3ZCw=="/>
+        </item>
+    </channel>
+</rss>